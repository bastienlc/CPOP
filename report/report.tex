\documentclass[11pt]{article}
\usepackage{theme}
\usepackage{shortcuts}
\usepackage{algorithm}
\usepackage[noend]{algpseudocode}
\usepackage{mathtools}
\usepackage{amsmath}
\usepackage{stmaryrd}
\usepackage[numbers,square]{natbib}
\bibliographystyle{unsrtnat}\newcommand{\jump}{\newline\newline}
% Document parameters
% Document title 
\title{Detecting Changes in Slope With an $L_0$ Penalty}
\author{
Bastien LE CHENADEC \email{bastien.le-chenadec@eleves.enpc.fr} \\ % student 1
Sofiane EZZEHI \email{sofiane.ezzehi@eleves.enpc.fr} % student 2
}

\begin{document}
\maketitle
\section{Introduction and contributions}

Changepoints detection is an important problem in time series analysis. It consists in finding the points in time where the statistical properties of the signal change. The problem can be modeled as a parametric approximation of the original signal to which a cost function is associated \cite{Truong_Oudre_Vayatis_2020}. Finding the approximation with minimal cost is generally a dynamic programming problem. In \cite{main_article}, the authors propose a piecewise continuous model for the signal, penalized by an $L_0$ penalty on the number of changepoints.

Our contributions are the following :
\begin{itemize}
    \item Bastien L.C. implemented the algorithm in Python and optimized it to make it run in a reasonable time.
    \item Sofiane E. debugged the algorithm, notably errors in the original paper, and ran the experiments.
\end{itemize}
We did not reuse the original code (in R and C++). We chose to test the algorithm on Tunisian stock market data, and we experimented with different values of the penalty parameter $\beta$ and the segment cost $h$.

\section{Method}

Let $y=y_1, \dots, y_n$\footnote{A word on notations : if we have a sequence $x=x_1,\dots,x_n$, we denote $x[s:t]$ the subsequence $x_s,\dots,x_t$.} $\in \mathbb{R}^n$ be successive data points in time. We aim to find $m$ changepoints $\tau_1,\dots,\tau_m$ such that the data is divided in $m+1$ segments. We let $\tau_0=0$ and $\tau_{m+1}=n$; the segment $j$ is then $y_{\tau_{j-1}+1},\dots,y_{\tau_j}$. The number of changepoints $m$ is assumed unknown.

\subsection{Model}

The parametric model considered is a continuous piecewise linear model. We denote $\phi_{\tau_j}$ the value taken by the model at time $\tau_j$. Under these assumptions, the model writes :
\begin{equation}
    \forall i\in \llbracket0,m\rrbracket,\,\forall t \in \llbracket\tau_i+1,\tau_{i+1}\rrbracket, \quad Y_t=\phi_{\tau_i}+\frac{\phi_{\tau_{i+1}}-\phi_{\tau_i}}{\tau_{i+1}-\tau_i}(t-\tau_i)+Z_t
\end{equation}
where $(Z_t)_{1\leq t\leq n}$ is assumed to be a gaussian white noise with variance $\sigma^2$.

\subsection{Penalized cost approach}

In order to find the parameters $m, \tau_1,\dots,\tau_{m}, \phi_{\tau_0},\dots, \phi_{\tau_{m+1}}$, we adopt a penalized cost approach. The cost function is a squarred error loss, penalized by a term that depends on the segments length, and an $L_0$ penalty on the number of changepoints. The cost function writes :
\begin{equation}
    \sum_{i=0}^m \left[\frac{1}{\sigma^2}\sum_{t=\tau_i+1}^{\tau_{i+1}} \left(y_t-\phi_{\tau_i}-\frac{\phi_{\tau_{i+1}}-\phi_{\tau_i}}{\tau_{i+1}-\tau_i}(t-\tau_i)\right)^2 + h(\tau_{i+1}-\tau_i)\right]+\beta m
\end{equation}
To simplify the notations we introduce the cost function for fitting a segment that takes the value $\phi$ at time $s$ and $\psi$ at time $t$ :
\begin{equation}
    \mathcal{C}(y[s+1:t],\phi,\psi) = \frac{1}{\sigma^2}\sum_{j=s+1}^t \left(y_j-\phi-\frac{\psi-\phi}{t-s}(j-s)\right)^2
\end{equation}
The optimisation problem then writes :
\begin{equation}
    \label{eq:problem}
    \min_{\substack{m\\\tau_1,\dots,\tau_m\\ \phi_0,\dots,\phi_{m+1}}} \sum_{i=0}^m \left[\mathcal{C}(y[\tau_i+1:\tau_{i+1}],\phi_{\tau_i},\phi_{\tau_{i+1}}) + h(\tau_{i+1}-\tau_i)\right] + \beta m
\end{equation}

\subsection{Dynamic programming}

Problem \eqref{eq:problem} can be solved by dynamic programming. Compared to other changepoints detection methods, the difficulty lies in the continuity constraint between segments. Let $f^t(\phi)$ be the minimum cost for segmenting $y_1,\dots,y_t$ conditionally on the model taking the value $\phi$ at time $t$ :
\begin{equation}
    \begin{aligned}
        f^t(\phi)=\min_{\substack{k                                             \\\tau_1,\dots,\tau_{k}                         \\ \phi_0,\dots,\phi_k}} &\sum_{i=0}^{k-1} \left[\mathcal{C}(y[\tau_i+1:\tau_{i+1}],\phi_{\tau_i},\phi_{\tau_{i+1}}) + h(\tau_{i+1}-\tau_i)\right]\\
         & +\mathcal{C}(y[\tau_k+1:t],\phi_{\tau_k},\phi)+h(t-\tau_k) + \beta k
    \end{aligned}
\end{equation}
$f^t(\phi)$ can be expressed recursively :
\begin{equation}
    f^t(\phi)=\min_{\phi',s} f^s(\phi')+\mathcal{C}(y[s+1:t],\phi',\phi)+h(t-s)+\beta
\end{equation}
To handle the cost of a specific segmentation let $f^t_{\boldsymbol{\tau}}(\phi)$ be the minimum cost for segmenting $y_1,\dots,y_t$ conditionally on the model taking the value $\phi$ at time $t$ and the changepoints being $\boldsymbol{\tau}=(\tau_0,\tau_1,\dots,\tau_k)$. $f^t_{\boldsymbol{\tau}}$ is a quadratic polynomial in $\phi$ and its coefficients can be expressed recursively.

\subsection{Pruning}

Given the exponential complexity of the dynamic programming algorithm ($\mathcal{O}(2^n)$ possible segmentations), the authors introduce two pruning techniques to reduce the complexity.

\subsubsection{Functional pruning} Let $\mathcal{T}_t$ be the set of all possible changepoint vectors for segmenting $y_1,\dots,y_t$, and $\mathcal{T}_t^*=\left\{\boldsymbol{\tau}\in \mathcal{T}_t \:\big|\: \exists\phi\in\mathbb{R}, f^t(\phi)=f_{\boldsymbol{\tau}}^t(\phi)\right\}$ the set of changepoint vectors at time $t$ that are optimal for some $\phi$. The following result reduces the number of segmentations to consider at time $t+1$.

\begin{theorem}
    \label{th:functional_pruning}
    Let $\boldsymbol{\tau}\in\mathcal{T}_s$ such that $\boldsymbol{\tau}\notin \mathcal{T}_s^*$. Then $\boldsymbol{\tau}\notin \mathcal{T}_t^*$ for all $t>s$.
\end{theorem}

\subsubsection{Inequality based pruning} Let $K=2\beta+h(1)+h(n)$. Suppose that $h$ is non-negative and non-decreasing. The following result reduces the number of segmentations to consider at time $t+1$.

\begin{theorem}
    Let $\boldsymbol{\tau}\in\mathcal{T}_s$ such that :
    $$\min_\phi f_{\boldsymbol{\tau}}^s(\phi) > K + \min_{\phi'} f^s(\phi')$$
    Then $\boldsymbol{\tau}\notin \mathcal{T}_t^*$ for all $t>s$.
\end{theorem}

This theorem allows to further prune the set $\hat{\mathcal{T}}_t$.

\subsection{Algorithm}

The algorithm consists in computing the coefficients of the polynomials $f^t_{\boldsymbol{\tau}}(\phi)$ iteratively, starting from $f^0(\phi)$. At each step, the set of possible segmentations is pruned using the two pruning techniques. The algorithm is detailed in appendix \ref{appendix:algorithms}.

The main difficulty of this algorithm is that we need to store polynomial coefficients instead of cost values. We also have to be carful to store only the coefficients that will be needed in recursive calls ($f^{\tau_k}_{\tau_1,\dots,\tau_{k-1}}$) to avoid memory issues. Overall avoiding re-allocating memory at each step was a challenge to implement the algorithm efficiently.

The authors provided relatively detailed pseudo-code for the algorithm, but we still found it difficult to implement. One difficulty was that the coefficients updates given in the paper were not correct, which took a lot of time to figure out.

\section{Data}
\subsection{Data description : Tunisian stock market}
Financial data, and more specifically stock prices across time, are a good candidate to test the method. Indeed, stock prices, taken at a relatively low frequency (daily) are known to exhibit clear trends, while being noisy enough to make the detection of changepoints interesting. And since the method is designed to detect changepoints in a piecewise linear model, it is well suited for this kind of data.
\jump
We test the method on the stock prices of all the listed companies on the Bourse de Tunis, which is Tunisia stock exchange. The data was taken from Kagglee, and is available at \url{https://www.kaggle.com/datasets/amariaziz/tunisian-stock-market}. It contains the Open, High, Low and Close prices of 88 companies, as well as the volume of transactions. We only use the Close prices, which are the prices at the end of the trading day.
\subsection{Data preprocessing}
Since the data was partially collected by web scraping, it naturally requires some cleaning and preprocessing. We detail here the steps we took to clean the data. We are left with $85$ companies.
\paragraph*{Stocks with too few data points} We see on figure \ref{fig:histogram_size} that the number of data points per company is very variable. We remove the stocks that have less than $200$ data points, since they are not interesting for our analysis.
\paragraph*{Missing values and duplicates} Missing values are days where we have corrupted data for a given stock. We see in table \ref{tab:missing_values} that the data is relatively clean of missing values, with only $3$ companies having no more than a few percent of missing values. We see on figure \ref{fig:bar_duplicates} that each stock has between $1\%$ and $3\%$ of duplicates. We remove the missing values as well as the duplicates.
\paragraph*{Missing days} Missing days are days where we have no data at all for a given stock. We see on figure \ref{fig:bar_missing_days} that the number of missing days is clearly the biggest issue with the data, with most stocks having more than $40\%$ of missing days. We deal with this issue by interpolating the missing days, using a linear interpolation between the last and next available data points. We note that this is not a perfect solution, since it assumes that the stock price evolves linearly between two days, which is never the case for stock prices. However, it is a simple solution that allows us to keep the data for all the stocks.
\paragraph*{Data shrinkage by sub-sampling} Since our method is relatively slow for time series longer than a few thousand points, and since our available computational power is limited, we sub-sample the data to reduce its size. We sub-sample the data by only keeping at most $1000$ points per stock, by sampling uniformly on the time axis. We see on figure \ref{fig:subsample} that this sub-sampling very slightly affects the data.
\section{Results}
We present here a few experiments that we conducted on the $85$ Tunisian stocks we preprocessed. First, we zoom on a few stocks to see how the method behaves and we qualitatively compare it to a best-fitting piecewise constant mean model. Second, we investigate the influence of the penalty parameter $\beta$ on the number of changepoints detected. Third, we investigate the influence of the segment cost $h$ on the number of changepoints detected. Finally, we briefly discuss the computational complexity of the method.
\subsection{Qualitative comparison with a piecewise constant mean model}
We compare the method to a piecewise constant mean model, which is the simplest model that can be used to detect changepoints. We note that the nature of the data (stock prices) puts the piecewise constant mean model at a great disadvantage, since stock prices are known to exhibit piecewise linear trends. We only perform this comparison qualitatively.
\begin{figure}[h]
    \centering
    \includegraphics[width=0.495\textwidth]{figures/comparaison CPOP PELT/PELT.png}
    \includegraphics[width=0.495\textwidth]{figures/comparaison CPOP PELT/CPOP.png}
    \caption{Comparison of the PELT method (left) and the CPOP method (right) on the stock of the company "Amen Bank" (AB).}
    \label{fig:comparison}
\end{figure}

We see on figure \ref{fig:comparison} that the CPOP method is able to detect the changepoints much more accurately than the PELT method. More precisely, the PELT method exhibits a clear tendency to detect multiple changepoints between two consecutive CPOP changepoints. This is due to the fact that the PELT method is, by design, only able to detect changes in the mean of the signal; Therefore, along a steep trend, as the signal rapidly and monotonically varies, it will detect multiple changepoints, while the CPOP method will only detect one changepoint at the beginning of the trend and one at the end.

\subsection{Influence of the penalty parameter $\beta$}
Next, we investigate the influence of the penalty parameter $\beta$ on the number of changepoints detected. We see on figure \ref{fig:beta} that the number of changepoints detected is a decreasing function of $\beta$. This is consistent with the fact $\beta$ penalizes the number of changepoints.

\subsection{Influence of the segment cost $h$}

\subsection{Computational complexity}

\section{Bibliography}
\bibliography{bibliography}
\section{Appendix}

\subsection{Algorithms}
\label{appendix:algorithms}
This algorithm keeps the polynomials that are optimal on some part of the real curve, by starting at $-\infty$ and iteratively finding the next optimal polynomial.
\begin{algorithm}[H]
    \caption{Functional pruning algorithm}
    \begin{algorithmic}[1]
        \State \textbf{Input:} Candidate segmentations $\hat{\mathcal{T}}_{t}$, costs $f^{t}_{{\tau}}(\phi)$ for ${\tau}\in\hat{\mathcal{T}}_{t}$.

        \State \textbf{Initialize:} $\phi_\text{curr}=-\infty \quad {\tau}_{curr}=\underset{{\tau}\in\hat{\mathcal{T}}_{t}}{ \arg\min}\left[f^{t}_{{\tau}}(\phi_{curr})\right]\quad \mathcal{T}_{temp}=\hat{\mathcal{T}}_{t}\setminus \left\{\tau_{curr}\right\}\quad \mathcal{T}^*_t=\left\{\tau_{curr}\right\}$

        \While{$\mathcal{T}_{temp}\neq\emptyset$}

        \For{$\tau\in\mathcal{T}_{temp}$}
        \State $x_{\tau}=\min\left\{\phi:f^{t}_{\tau}(\phi)-f^{t}_{{\tau}_{curr}}(\phi)=0\;\;\&\;\;\phi>\phi_{curr}\right\}$
        \If {$x_{\tau}=\emptyset$}
        \State $\mathcal{T}_{temp}=\mathcal{T}_{temp}\setminus\left\{\tau\right\}$
        \EndIf
        \EndFor

        \State $\mathcal{T}_{temp}=\mathcal{T}_{temp}\setminus \left\{\tau_{curr}\right\}$
        \State $\tau_{curr}=\underset{\tau\in\mathcal{T}_{temp}}{\arg\min}(x_{\tau})$
        \State $\phi_{curr}=x_{\tau_{curr}}$
        \State $\mathcal{T}^*_t=\mathcal{T}^*_t\cup\left\{\tau_{curr}\right\}$
        \EndWhile

        \State \textbf{Output:} $\mathcal{T}^*_t$
    \end{algorithmic}
\end{algorithm}
This algorithm is the main algorithm, it computes the coefficients of the polynomials and prunes the set of segmentations. The coefficients updates are detailed the appendix.
\begin{algorithm}[H]
    \caption{CPOP}
    \begin{algorithmic}[1]
        \State \textbf{Input:} Data $y=y_1,\dots,y_n$, penalty $\beta$ and segment cost $h$.

        \State \textbf{Initialize:} $\hat{\mathcal{T}}_1=\left\{\left\{0\right\}\right\}$

        \For {$t=1,\dots,n$} \Comment{Cost computation}
        \For {$\tau\in\hat{\mathcal{T}}_t$}
        \If {$\tau = \left\{0\right\}$}\Comment{No changepoint}
        \State $f^t_{\tau}(\phi)=\min_{\phi'}\mathcal{C}(y[1:t],\phi',\phi)+h(t)$
        \Else \Comment{Compute recursively}
        \State $f^t_{\tau}(\phi)=\min_{\phi'}\left(f^{\tau_k}_{\tau_1,\dots,\tau_{k-1}}(\phi')+\mathcal{C}(y[\tau_k+1:t],\phi',\phi)+h(t-\tau_k)+\beta\right)$
        \EndIf
        \EndFor

        \State $\mathcal{T}^*_t = \text{functional\_pruning}(\hat{\mathcal{T}}_t, f^t)$

        \State $\hat{\mathcal{T}}_{t+1}= \left\{\tau\in \hat{\mathcal{T}}_t \big| \min_\phi f_\tau^t(\phi)\leq \min_{\phi',\tau'}f_{\tau'}^t(\phi')+K\right\}\cup \left\{(\tau, t)\big|\tau\in \mathcal{T}^*_t\right\}$
        \EndFor

        \State \textbf{Output:} $\argmin_{\tau\in \hat{\mathcal{T}}_n}[\min_\phi f^n_\tau(\phi)]$
    \end{algorithmic}
\end{algorithm}

<<<<<<< HEAD
\section{Data}
\subsection{Data description : Tunisian stock market}
Financial data, and more specifically stock prices across time, are a good candidate to test the method. Indeed, stock prices, taken at a relatively low frequency (daily) are known to exhibit clear trends, while being noisy enough to make the detection of changepoints interesting. And since the method is designed to detect changepoints in a piecewise linear model, it is well suited for this kind of data.
\jump
We test the method on the stock prices of all the listed companies on the Bourse de Tunis, which is Tunisia stock exchange. The data was taken from Kagglee, and is available at \url{https://www.kaggle.com/datasets/amariaziz/tunisian-stock-market}. It contains the Open, High, Low and Close prices of 88 companies, as well as the volume of transactions. We only use the Close prices, which are the prices at the end of the trading day.
\subsection{Data preprocessing}
Since the data was partially collected by web scraping, it naturally requires some cleaning and preprocessing. We detail here the steps we took to clean the data.
\paragraph*{Stocks with too few data points} We see on figure \ref{fig:histogram_size} that the number of data points per company is very variable. We remove the stocks that have less than $200$ data points, since they are not interesting for our analysis. We are left with $85$ companies.
\paragraph*{Missing values and duplicates} Missing values are days where we have corrupted data for a given stock. We see in table \ref{tab:missing_values} that the data is relatively clean of missing values, with only $3$ companies having no more than a few percent of missing values. We see on figure \ref{fig:bar_duplicates} that each stock has between $1\%$ and $3\%$ of duplicates. We remove the missing values as well as the duplicates.
\paragraph*{Missing days} Missing days are days where we have no data at all for a given stock. We see on figure \ref{fig:bar_missing_days} that the number of missing days is clearly the biggest issue with the data, with most stocks having more than $40\%$ of missing days. We deal with this issue by interpolating the missing days, using a linear interpolation between the last and next available data points. We note that this is not a perfect solution, since it assumes that the stock price evolves linearly between two days, which is never the case for stock prices. However, it is a simple solution that allows us to keep the data for all the stocks.
\paragraph*{Data shrinkage by sub-sampling} Since our method is relatively slow for time series longer than a few thousand points, and since our available computational power is limited, we sub-sample the data to reduce its size. We sub-sample the data by only keeping at most $1000$ points per stock, by sampling uniformly on the time axis. We see on figure \ref{fig:subsample} that this sub-sampling very slightly affects the data.

\section{Results}
We present here a few experiments that we conducted on the $85$ Tunisian stocks we preprocessed. First, we zoom on a few stocks to see how the method behaves and we qualitatively compare it to a best-fitting piecewise constant mean model. Second, we investigate the influence of the penalty parameter $\beta$ on the number of changepoints detected. Third, we investigate the influence of the segment cost $h$ on the number of changepoints detected. Finally, we briefly discuss the computational complexity of the method.
\jump
In all the experiments, we use a segment cost $h$ of the form $ h(s) = \gamma \log(s), $ where $\gamma$ is a parameter to fix and $s$ is the length of the segment. We also fix the parameter $\sigma$ depending on the stock, by using the very classical Median Absolute Deviation (MAD) estimator first introduced in \cite{hampel1974}.
\subsection{Qualitative comparison with a piecewise constant mean model}
We compare the method to a piecewise constant mean model, which is the simplest model that can be used to detect changepoints. We note that the nature of the data (stock prices) puts the piecewise constant mean model at a great disadvantage, since stock prices are known to exhibit piecewise linear trends. We only perform this comparison qualitatively.
\begin{figure}[h]
    \centering
    \includegraphics[width=0.495\textwidth]{figures/comparaison CPOP PELT/PELT.png}
    \includegraphics[width=0.495\textwidth]{figures/comparaison CPOP PELT/CPOP.png}
    \caption{Comparison of the PELT method (left) and the CPOP method (right) on the stock of the company "Amen Bank" (AB).}
    \label{fig:comparison}
\end{figure}

We see on figure \ref{fig:comparison} that the CPOP method is able to detect the changepoints much more accurately than the PELT method. More precisely, the PELT method exhibits a clear tendency to detect multiple changepoints between two consecutive CPOP changepoints. This is due to the fact that the PELT method is, by design, only able to detect changes in the mean of the signal; Therefore, along a steep trend, as the signal rapidly and monotonically varies, it will detect multiple changepoints, while the CPOP method will only detect one changepoint at the beginning of the trend and one at the end.

\subsection{Influence of the penalty parameter $\beta$}
Next, we investigate the influence of the penalty parameter $\beta$ on the number of changepoints detected. We see on figure \ref{fig:cgpts_beta} that the number of changepoints is a decreasing function of $\beta$, which is natural since $\beta$ penalizes the number of changepoints. We visualize the approximations obtained for values of $\beta \in \{0.1, 1, 5, 10, 20\}$ and $\gamma = 1$, on figure \ref{fig:approximations_beta}.
\jump
In particular, on figure \ref{fig:approximations_beta}, we see that almost all the data points are being detected for $\beta=0.1$ which, again, is a very normal behaviour, since we get a very minimal mean-square error $\sum C$ as well as a very small cost for the segments $\sum h$ if we allow for a lot of changepoints.
\jump
Furthermore, we see that the number of changepoints detected is the same for $\beta = 10$ and $\beta = 20$. This is due to the fact that the segment cost $\sum h$, which penalizes the length of the segments, as well as the mean-square error $\sum C$, which penalizes the distance between the data and the approximation, are both dominant compared to the effect of penalization for $\beta$ values in this $[10,20]$ range.

\subsection{Influence of the segment cost $h$}
We used the same methodology to investigate the influence of the segment cost $h$ on the number of changepoints detected. We recall that the segment cost $h$, which penalizes the length of the segments, was chosen of the form,
$$ h(s) = \gamma \log(s), $$ where $\gamma$ is a parameter.
\jump
We see on figure \ref{fig:approximations_gamma} the influence of $\gamma$ on the number of changepoints detected. An interesting phenomenon is that we could at first expect that, in order to reduce $h$, the algorithm would tend to split the largest segments into smaller segments, but we see that this is not the case. Indeed, since the segment cost is logarithmic, the algorithm tends to split the smallest segments into even smaller segments, which is why we see that the number of changepoints detected doesn't necessarily decrease when $\gamma$ increases. Furthermore, this explains why, as $\gamma$ increases, we see distinct parts of the signal with a denser number of changepoints.

\subsection{Computational complexity}

\clearpage
\section{Appendix}
\subsection{Correction of the computed coefficients of the polynomials $f^t_{\boldsymbol{\tau}}(\phi)$}
The authors provide a calculation of the coefficients of the polynomials $f^t_{\boldsymbol{\tau}}(\phi)$ in Appendix C of the supplementary material of \cite{mainarticle}. However, we found several mistakes in their calculations. We detail here the corrections we made.
\jump
The computation of the coefficients $A,\dots,F$ of $\mathcal{C}(y_{\tau_k+1:t},\phi',\phi)$ is correct. We therefore take,
\begin{equation}
    \mathcal{C}(y_{\tau_k+1:t},\phi',\phi) = A\phi^2+B\phi'\phi + C\phi + D + E\phi'+F{\phi'}^2,
\end{equation}
with the coefficients $A,\dots,F$ given by the authors.
\jump
We have to solve the following minimization problem,
\begin{equation}
    f_{\boldsymbol{\tau}}^t(\phi) = \min_{\phi'}\underbrace{\left(f^{\tau_k}_{\tau_1,\dots,\tau_{k-1}}(\phi')+\mathcal{C}(y_{\tau_k+1:t},\phi',\phi)+h(t-\tau_k)+\beta\right)}_{\vcentcolon = g_\phi(\phi')}.
\end{equation}
We note that $g_\phi$ is a quadratic polynomial in $\phi'$ since $\mathcal{C}$ is a quadratic polynomial in $\phi'$ and $f^{\tau_k}_{\tau_1,\dots,\tau_{k-1}}$ is a quadratic polynomial in $\phi'$ by induction hypothesis. We define, to simplify the notations,
\begin{equation*}
    f^{\tau_k}_{\tau_1,\dots,\tau_{k-1}}(\phi') = \hat{a} + \hat{b}\phi' + \hat{c}{\phi'}^2.
\end{equation*}
We can therefore write,
\begin{equation*}
    g_\phi(\phi') = \hat{a} + \hat{b}\phi' + \hat{c}{\phi'}^2 + A\phi^2+B\phi'\phi + C\phi + D + E\phi'+F{\phi'}^2 + h(t-\tau_k)+\beta.
\end{equation*}
First, we compute the derivative of $g_\phi$,
\begin{equation*}
    g_\phi'(\phi') = \hat{b} + 2\hat{c}\phi' + B\phi + E + 2F\phi',
\end{equation*}
and we set it to $0$ to find the minimum of $g_\phi$, which gives,
\begin{equation*}
    \phi' = -\frac{E + \hat{b}}{2(F+\hat{c})} - \frac{B}{2(F+\hat{c})}\phi.
\end{equation*}
To further simplify the notations, we define,
\begin{equation*}
        \alpha_1 = -\frac{E + \hat{b}}{2(F+\hat{c})} \quad \text{and} \quad \alpha_2 = - \frac{B}{2(F+\hat{c})} \quad \implies \quad \phi' = \alpha_1 + \alpha_2\phi.
\end{equation*}
We can now compute the value of $g_\phi$ at the minimum, which gives us the value of $f_{\boldsymbol{\tau}}^t(\phi)$ of the form,
$$ f_{\boldsymbol{\tau}}^t(\phi) = a + b\phi + c\phi^2. $$
where,
\begin{equation*}
    \begin{cases}
        a = \hat{a} + \hat{b}\alpha_1 + \hat{c}\alpha_1^2 + D + E\alpha_1 + F\alpha_1^2 + \beta + h(t-\tau_k), \\
        b = \hat{b}\alpha_2 + 2\hat{c}\alpha_1\alpha_2 + B\alpha_1 + C + E\alpha_2 + 2F\alpha_1\alpha_2, \\
        c = \hat{c}\alpha_2^2 + A + B\alpha_2 + F\alpha_2^2.
    \end{cases}
\end{equation*}
\subsection{Preprocessing figures and tables}

\begin{table}[H]
    \centering
    \begin{tabular}{|c|c|c|}
        \hline
        Stock & Number of missing values & Percentage of missing values \\
        \hline
        AST   & 10                       & 1.51\%                       \\
        PLTU  & 10                       & 3.19\%                       \\
        SIMPA & 2                        & 0.1\%                        \\
        \hline
    \end{tabular}
    \caption{Number and percentage of missing values per stock.}
    \label{tab:missing_values}
\end{table}

\begin{figure}[H]
    \centering
    \includegraphics[width=0.7\textwidth]{figures/preprocessing/histogram_size.png}
    \caption{Histogram of the number of data points per stock.}
    \label{fig:histogram_size}
\end{figure}

\begin{figure}[H]
    \centering
    \begin{minipage}[t]{0.75\textwidth}
    \includegraphics[width=\textwidth]{figures/preprocessing/bar_duplicates.png}
    \caption{Percentage of missing values per stock. The stocks are sorted by decreasing percentage of missing values.}
    \label{fig:bar_duplicates}
    \end{minipage}
\end{figure}

\begin{figure}[H]
    \centering
    \begin{minipage}[t]{0.75\textwidth}
    \includegraphics[width=\textwidth]{figures/preprocessing/bar_missing_days.png}
    \caption{Percentage of missing days per stock. The stocks are sorted by decreasing percentage of missing days.}
    \label{fig:bar_missing_days}
    \end{minipage}
\end{figure}

\begin{figure}[H]
    \centering
    \begin{minipage}[t]{0.7\textwidth}
    \includegraphics[width=\textwidth]{figures/preprocessing/subsample.png}
    \caption{Comparison of the original data and the sub-sampled data on the "Placement de Tunisie - Sicaf" (PLTU) stock.}
    \label{fig:subsample}
    \end{minipage}
\end{figure}

\subsection{Results figures}

\begin{figure}[H]
    \centering
    \begin{minipage}[t]{0.52\textwidth}
    \includegraphics[width=\textwidth]{figures/results/cgpts_beta.png}
    \caption{Number of changepoints detected as a function of the penalty parameter $\beta$.}
    \label{fig:cgpts_beta}
    \end{minipage}
\end{figure}

\begin{figure}
    \centering
    \begin{minipage}[t]{0.42\textwidth}
        \includegraphics[width=\textwidth]{figures/results/beta_analysis_scale_1_stock_PLTU/beta_0.1.png}
    \end{minipage}
    \begin{minipage}[t]{0.42\textwidth}
        \includegraphics[width=\textwidth]{figures/results/beta_analysis_scale_1_stock_PLTU/beta_1.png}
    \end{minipage}

    \begin{minipage}[t]{0.42\textwidth}
        \includegraphics[width=\textwidth]{figures/results/beta_analysis_scale_1_stock_PLTU/beta_5.png}
    \end{minipage}
    \begin{minipage}[t]{0.42\textwidth}
        \includegraphics[width=\textwidth]{figures/results/beta_analysis_scale_1_stock_PLTU/beta_10.png}
    \end{minipage}

    \begin{minipage}[t]{0.42\textwidth}
        \includegraphics[width=\textwidth]{figures/results/beta_analysis_scale_1_stock_PLTU/beta_20.png}
    \end{minipage}
    \begin{minipage}[t]{0.42\textwidth}
        \hspace{0.42\textwidth}
    \end{minipage}
    \caption{Approximations obtained for values of $\beta \in \{0.1, 1, 5, 10, 20\}$ and $\gamma = 1$, on the "Placement de Tunisie - Sicaf" (PLTU) stock.}
    \label{fig:approximations_beta}
\end{figure}

\begin{figure}[H]
    \centering
    \begin{minipage}[t]{0.42\textwidth}
        \includegraphics[width=\textwidth]{figures/results/scale_analysis_beta_1_stock_PLTU/scale_0.1.png}
    \end{minipage}
    \begin{minipage}[t]{0.42\textwidth}
        \includegraphics[width=\textwidth]{figures/results/scale_analysis_beta_1_stock_PLTU/scale_1.png}
    \end{minipage}

    \begin{minipage}[t]{0.42\textwidth}
        \includegraphics[width=\textwidth]{figures/results/scale_analysis_beta_1_stock_PLTU/scale_5.png}
    \end{minipage}
    \begin{minipage}[t]{0.42\textwidth}
        \includegraphics[width=\textwidth]{figures/results/scale_analysis_beta_1_stock_PLTU/scale_10.png}
    \end{minipage}

    \begin{minipage}[t]{0.42\textwidth}
        \includegraphics[width=\textwidth]{figures/results/scale_analysis_beta_1_stock_PLTU/scale_20.png}
    \end{minipage}
    \begin{minipage}[t]{0.42\textwidth}
        \hspace{0.42\textwidth}
    \end{minipage}

    \caption{Approximations obtained for values of $\gamma \in \{0.1, 1, 5, 10, 20\}$ and $\beta = 1$, on the "Placement de Tunisie - Sicaf" (PLTU) stock.}
    \label{fig:approximations_gamma}
\end{figure}

=======
>>>>>>> 2c3dc2e0
\end{document}<|MERGE_RESOLUTION|>--- conflicted
+++ resolved
@@ -191,7 +191,6 @@
     \end{algorithmic}
 \end{algorithm}
 
-<<<<<<< HEAD
 \section{Data}
 \subsection{Data description : Tunisian stock market}
 Financial data, and more specifically stock prices across time, are a good candidate to test the method. Indeed, stock prices, taken at a relatively low frequency (daily) are known to exhibit clear trends, while being noisy enough to make the detection of changepoints interesting. And since the method is designed to detect changepoints in a piecewise linear model, it is well suited for this kind of data.
@@ -395,6 +394,4 @@
     \label{fig:approximations_gamma}
 \end{figure}
 
-=======
->>>>>>> 2c3dc2e0
 \end{document}